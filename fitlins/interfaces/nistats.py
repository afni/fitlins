import os
import numpy as np
import pandas as pd

from nipype.interfaces.base import LibraryBaseInterface, SimpleInterface, isdefined

from .abstract import (
    DesignMatrixInterface, FirstLevelEstimatorInterface, SecondLevelEstimatorInterface)


class NistatsBaseInterface(LibraryBaseInterface):
    _pkg = 'nistats'


def prepare_contrasts(contrasts, all_regressors):
    """ Make mutable copy of contrast list, and
    generate contrast design_matrix from dictionary weight mapping
    """
    if not isdefined(contrasts):
        return []

    out_contrasts = []
    for contrast in contrasts:
        # Are any necessary values missing for contrast estimation?
        missing = any([[n for n, v in row.items()
                        if v != 0 and n not in all_regressors]
                       for row in contrast['weights']])
        if not missing:
            # Fill in zeros
            weights = np.array([
                [row[col] if col in row else 0 for col in all_regressors]
                for row in contrast['weights']
                ])

            out_contrasts.append(
                (contrast['name'], weights, contrast['type']))

    return out_contrasts


class DesignMatrix(NistatsBaseInterface, DesignMatrixInterface, SimpleInterface):

    def _run_interface(self, runtime):
        import nibabel as nb
        from nistats import design_matrix as dm
        info = self.inputs.session_info
        img = nb.load(self.inputs.bold_file)
        vols = img.shape[3]

        drop_missing = bool(self.inputs.drop_missing)

        if info['sparse'] not in (None, 'None'):
            sparse = pd.read_hdf(info['sparse'], key='sparse').rename(
                columns={'condition': 'trial_type',
                         'amplitude': 'modulation'})
            sparse = sparse.dropna(subset=['modulation'])  # Drop NAs
        else:
            sparse = None

        if info['dense'] not in (None, 'None'):
            dense = pd.read_hdf(info['dense'], key='dense')

            missing_columns = dense.isna().all()
            if drop_missing:
                # Remove columns with NaNs
                dense = dense[dense.columns[missing_columns == False]]
            elif missing_columns.any():
                missing_names = ', '.join(
                    dense.columns[missing_columns].tolist())
                raise RuntimeError(
                    f'The following columns are empty: {missing_names}. '
                    'Use --drop-missing to drop before model fitting.')

            column_names = dense.columns.tolist()
            drift_model = None if (('cosine00' in column_names) |
                                   ('cosine_00' in column_names)) else 'cosine'

            if dense.empty:
                dense = None
                column_names = None
        else:
            dense = None
            column_names = None
            drift_model = 'cosine'

        mat = dm.make_first_level_design_matrix(
            frame_times=np.arange(vols) * info['repetition_time'],
            events=sparse,
            add_regs=dense,
            add_reg_names=column_names,
            drift_model=drift_model,
        )

        mat.to_csv('design.tsv', sep='\t')
        self._results['design_matrix'] = os.path.join(runtime.cwd,
                                                      'design.tsv')
        return runtime


class FirstLevelModel(NistatsBaseInterface, FirstLevelEstimatorInterface, SimpleInterface):
    def _run_interface(self, runtime):
        import nibabel as nb
        from nistats import first_level_model as level1
        mat = pd.read_csv(self.inputs.design_matrix, delimiter='\t', index_col=0)
        img = nb.load(self.inputs.bold_file)
        if isinstance(img, nb.dataobj_images.DataobjImage):
            # Ugly hack to ensure that retrieved data isn't cast to float64 unless
            # necessary to prevent an overflow
            # For NIfTI-1 files, slope and inter are 32-bit floats, so this is
            # "safe". For NIfTI-2 (including CIFTI-2), these fields are 64-bit,
            # so include a check to make sure casting doesn't lose too much.
            slope32 = np.float32(img.dataobj._slope)
            inter32 = np.float32(img.dataobj._inter)
            if max(np.abs(slope32 - img.dataobj._slope),
                   np.abs(inter32 - img.dataobj._inter)) < 1e-7:
                img.dataobj._slope = slope32
                img.dataobj._inter = inter32

        mask_file = self.inputs.mask_file
        if not isdefined(mask_file):
            mask_file = None
        smoothing_fwhm = self.inputs.smoothing_fwhm
        if not isdefined(smoothing_fwhm):
            smoothing_fwhm = None
        flm = level1.FirstLevelModel(
            mask_img=mask_file, smoothing_fwhm=smoothing_fwhm)
        flm.fit(img, design_matrices=mat)

        effect_maps = []
        variance_maps = []
        stat_maps = []
        zscore_maps = []
        pvalue_maps = []
        contrast_metadata = []
        out_ents = self.inputs.contrast_info[0]['entities']
        fname_fmt = os.path.join(runtime.cwd, '{}_{}.nii.gz').format
        for name, weights, contrast_type in prepare_contrasts(
                self.inputs.contrast_info, mat.columns.tolist()):
            contrast_metadata.append(
                {'contrast': name,
                 'stat': contrast_type,
                 **out_ents}
                )
            maps = flm.compute_contrast(
                weights, contrast_type, output_type='all')

            for map_type, map_list in (('effect_size', effect_maps),
                                       ('effect_variance', variance_maps),
                                       ('z_score', zscore_maps),
                                       ('p_value', pvalue_maps),
                                       ('stat', stat_maps)):

                fname = fname_fmt(name, map_type)
                maps[map_type].to_filename(fname)
                map_list.append(fname)

        self._results['effect_maps'] = effect_maps
        self._results['variance_maps'] = variance_maps
        self._results['stat_maps'] = stat_maps
        self._results['zscore_maps'] = zscore_maps
        self._results['pvalue_maps'] = pvalue_maps
        self._results['contrast_metadata'] = contrast_metadata

        return runtime


def _flatten(x):
    return [elem for sublist in x for elem in sublist]


def _match(query, metadata):
    for key, val in query.items():
        if metadata.get(key) != val:
            return False
    return True


class SecondLevelModel(NistatsBaseInterface, SecondLevelEstimatorInterface, SimpleInterface):
    def _run_interface(self, runtime):
        from nistats import second_level_model as level2
        from nistats.contrasts import fixed_effects_img

        smoothing_fwhm = self.inputs.smoothing_fwhm
        if not isdefined(smoothing_fwhm):
            smoothing_fwhm = None

        effect_maps = []
        variance_maps = []
        stat_maps = []
        zscore_maps = []
        pvalue_maps = []
        contrast_metadata = []
        out_ents = self.inputs.contrast_info[0]['entities']  # Same for all
        fname_fmt = os.path.join(runtime.cwd, '{}_{}.nii.gz').format

        # Only keep files which match all entities for contrast
        stat_metadata = _flatten(self.inputs.stat_metadata)
        input_effects = _flatten(self.inputs.effect_maps)
<<<<<<< HEAD
        input_variances = _flatten(self.inputs.variance_maps)
=======
>>>>>>> ed0d9d32

        filtered_effects = []
        names = []
        for m, eff in zip(stat_metadata, input_effects):
            if _match(out_ents, m):
                filtered_effects.append(eff)
                names.append(m['contrast'])

<<<<<<< HEAD
        contrasts = prepare_contrasts(self.inputs.contrast_info, names)

        # Only initate if any non-FEMA contrasts
        if any([True for c in contrasts if c[1] != 'FEMA']):
            model = level2.SecondLevelModel(smoothing_fwhm=smoothing_fwhm)

        for name, weights, contrast_type in contrasts:
            # Need to add F-test support for intercept (more than one column)
            # Currently only taking 0th column as intercept (t-test)
            weights = weights[0]
            effects = (np.array(filtered_effects)[weights != 0]).tolist()
            variances = (np.array(filtered_variances)[weights != 0]).tolist()
=======
        # Dummy code contrast of input effects
        design_matrix = pd.get_dummies(names)
>>>>>>> ed0d9d32

        # Fit single model for all inputs
        model.fit(filtered_effects, design_matrix=design_matrix)

        for name, weights, contrast_type in prepare_contrasts(
          self.inputs.contrast_info, design_matrix.columns.to_list()):
            contrast_metadata.append(
                {'contrast': name,
                 'stat': contrast_type,
                 **out_ents})

<<<<<<< HEAD
            # For now hard-coding to do FEMA at the subject level
            # Pass-through happens automatically as it can handle 1 input
            if contrast_type == 'FEMA':
                # Smoothing not supported
                fe_res = fixed_effects_img(effects, variances)

                maps = {
                    'effect_size': fe_res[0],
                    'effect_variance': fe_res[1],
                    'stat': fe_res[2]
                }
            else:
                if len(effects) < 2:
                    raise RuntimeError(
                        "At least two inputs are required for a 't' for 'F' "
                        "second level contrast")

                design_matrix = pd.DataFrame(
                    {'intercept': weights[weights != 0]})

                model.fit(effects, design_matrix=design_matrix)

                maps = model.compute_contrast(
                    second_level_stat_type=contrast_type,
                    output_type='all')
=======
            maps = model.compute_contrast(
                second_level_contrast=weights,
                second_level_stat_type=contrast_type,
                output_type='all')
>>>>>>> ed0d9d32

            for map_type, map_list in (('effect_size', effect_maps),
                                       ('effect_variance', variance_maps),
                                       ('z_score', zscore_maps),
                                       ('p_value', pvalue_maps),
                                       ('stat', stat_maps)):
                if map_type in maps:
                    fname = fname_fmt(name, map_type)
                    maps[map_type].to_filename(fname)
                    map_list.append(fname)

        self._results['effect_maps'] = effect_maps
        self._results['variance_maps'] = variance_maps
        self._results['stat_maps'] = stat_maps
        self._results['contrast_metadata'] = contrast_metadata

        # These are "optional" as fixed effects do not support these (yet?)
        if zscore_maps:
            self._results['zscore_maps'] = zscore_maps
        if pvalue_maps:
            self._results['pvalue_maps'] = pvalue_maps

        return runtime<|MERGE_RESOLUTION|>--- conflicted
+++ resolved
@@ -196,52 +196,38 @@
         # Only keep files which match all entities for contrast
         stat_metadata = _flatten(self.inputs.stat_metadata)
         input_effects = _flatten(self.inputs.effect_maps)
-<<<<<<< HEAD
         input_variances = _flatten(self.inputs.variance_maps)
-=======
->>>>>>> ed0d9d32
 
         filtered_effects = []
+        filtered_variances = []
         names = []
-        for m, eff in zip(stat_metadata, input_effects):
+        for m, eff, var in zip(stat_metadata, input_effects, input_variances):
             if _match(out_ents, m):
                 filtered_effects.append(eff)
+                filtered_variances.append(var)
                 names.append(m['contrast'])
 
-<<<<<<< HEAD
         contrasts = prepare_contrasts(self.inputs.contrast_info, names)
 
-        # Only initate if any non-FEMA contrasts
+        # Only fit model if any non-FEMA contrasts at this level
         if any([True for c in contrasts if c[1] != 'FEMA']):
             model = level2.SecondLevelModel(smoothing_fwhm=smoothing_fwhm)
-
-        for name, weights, contrast_type in contrasts:
-            # Need to add F-test support for intercept (more than one column)
-            # Currently only taking 0th column as intercept (t-test)
-            weights = weights[0]
-            effects = (np.array(filtered_effects)[weights != 0]).tolist()
-            variances = (np.array(filtered_variances)[weights != 0]).tolist()
-=======
-        # Dummy code contrast of input effects
-        design_matrix = pd.get_dummies(names)
->>>>>>> ed0d9d32
-
-        # Fit single model for all inputs
-        model.fit(filtered_effects, design_matrix=design_matrix)
+            design_matrix = pd.get_dummies(names)
+            # Fit single model for all inputs
+            model.fit(filtered_effects, design_matrix=design_matrix)
 
         for name, weights, contrast_type in prepare_contrasts(
-          self.inputs.contrast_info, design_matrix.columns.to_list()):
+          self.inputs.contrast_info, names):
             contrast_metadata.append(
                 {'contrast': name,
                  'stat': contrast_type,
                  **out_ents})
 
-<<<<<<< HEAD
-            # For now hard-coding to do FEMA at the subject level
             # Pass-through happens automatically as it can handle 1 input
             if contrast_type == 'FEMA':
                 # Smoothing not supported
-                fe_res = fixed_effects_img(effects, variances)
+                fe_res = fixed_effects_img(
+                    filtered_effects, filtered_variances)
 
                 maps = {
                     'effect_size': fe_res[0],
@@ -249,25 +235,15 @@
                     'stat': fe_res[2]
                 }
             else:
-                if len(effects) < 2:
+                if len(filtered_effects) < 2:
                     raise RuntimeError(
                         "At least two inputs are required for a 't' for 'F' "
                         "second level contrast")
 
-                design_matrix = pd.DataFrame(
-                    {'intercept': weights[weights != 0]})
-
-                model.fit(effects, design_matrix=design_matrix)
-
                 maps = model.compute_contrast(
+                    second_level_contrast=weights,
                     second_level_stat_type=contrast_type,
                     output_type='all')
-=======
-            maps = model.compute_contrast(
-                second_level_contrast=weights,
-                second_level_stat_type=contrast_type,
-                output_type='all')
->>>>>>> ed0d9d32
 
             for map_type, map_list in (('effect_size', effect_maps),
                                        ('effect_variance', variance_maps),
