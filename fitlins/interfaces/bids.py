import os
from pathlib import Path
from gzip import GzipFile
import json
import shutil
import numpy as np
import nibabel as nb
<<<<<<< HEAD

from collections import defaultdict

=======
from nipype import logging
>>>>>>> 2de78464
from nipype.utils.filemanip import makedirs, copyfile
from nipype.interfaces.base import (
    BaseInterfaceInputSpec, TraitedSpec, SimpleInterface,
    InputMultiPath, OutputMultiPath, File, Directory,
    traits, isdefined
    )
from nipype.interfaces.io import IOBase
from bids import grabbids as gb, analysis as ba

from ..utils import snake_to_camel

iflogger = logging.getLogger('nipype.interface')


def bids_split_filename(fname):
    """Split a filename into parts: path, base filename, and extension

    Respects multi-part file types used in BIDS standard and draft extensions

    Largely copied from nipype.utils.filemanip.split_filename

    Parameters
    ----------
    fname : str
        file or path name

    Returns
    -------
    pth : str
        path of fname
    fname : str
        basename of filename, without extension
    ext : str
        file extension of fname
    """
    special_extensions = [
        ".R.surf.gii", ".L.surf.gii",
        ".R.func.gii", ".L.func.gii",
        ".nii.gz", ".tsv.gz",
        ]

    pth = os.path.dirname(fname)
    fname = os.path.basename(fname)

    for special_ext in special_extensions:
        if fname.lower().endswith(special_ext.lower()):
            ext_len = len(special_ext)
            ext = fname[-ext_len:]
            fname = fname[:-ext_len]
            break
    else:
        fname, ext = os.path.splitext(fname)

    return pth, fname, ext


def _ensure_model(model):
    model = getattr(model, 'filename', model)

    if isinstance(model, str):
        if os.path.exists(model):
            with open(model) as fobj:
                model = json.load(fobj)
        else:
            model = json.loads(model)
    return model


class ModelSpecLoaderInputSpec(BaseInterfaceInputSpec):
    bids_dir = Directory(exists=True,
                         mandatory=True,
                         desc='BIDS dataset root directory')
    model = traits.Either('default', InputMultiPath(File(exists=True)),
                          desc='Model filename')
    selectors = traits.Dict(desc='Limit models to those with matching inputs')


class ModelSpecLoaderOutputSpec(TraitedSpec):
    model_spec = OutputMultiPath(traits.Dict())


class ModelSpecLoader(SimpleInterface):
    input_spec = ModelSpecLoaderInputSpec
    output_spec = ModelSpecLoaderOutputSpec

    def _run_interface(self, runtime):
        models = self.inputs.model
        if not isinstance(models, list):
            layout = gb.BIDSLayout(self.inputs.bids_dir)

            if not isdefined(models):
                models = layout.get(type='model')
                if not models:
                    raise ValueError("No models found")
            elif models == 'default':
                models = ba.auto_model(layout)

        models = [_ensure_model(m) for m in models]

        if self.inputs.selectors:
            # This is almost certainly incorrect
            models = [model for model in models
                      if all(val in model['input'].get(key, [val])
                             for key, val in self.inputs.selectors.items())]

        self._results['model_spec'] = models

        return runtime


<<<<<<< HEAD
class LoadBIDSModelInputSpec(BaseInterfaceInputSpec):
=======
IMPUTATION_SNIPPET = """
<div class="warning">
    The following confounds had NaN values for the first volume: {}.
    The mean of non-zero values for the remaining entries was imputed.
    If another strategy is desired, it must be explicitly specified in
    the model.
</div>
"""


class LoadLevel1BIDSModelInputSpec(BaseInterfaceInputSpec):
>>>>>>> 2de78464
    bids_dir = Directory(exists=True,
                         mandatory=True,
                         desc='BIDS dataset root directory')
    preproc_dir = Directory(exists=True,
                            desc='Optional preprocessed files directory')
    model = traits.Dict(desc='Model specification', mandatory=True)
    selectors = traits.Dict(desc='Limit collected sessions', usedefault=True)
    include_pattern = InputMultiPath(
        traits.Str, xor=['exclude_pattern'],
        desc='Patterns to select sub-directories of BIDS root')
    exclude_pattern = InputMultiPath(
        traits.Str, xor=['include_pattern'],
        desc='Patterns to ignore sub-directories of BIDS root')


class LoadBIDSModelOutputSpec(TraitedSpec):
    session_info = traits.List(traits.Dict())
<<<<<<< HEAD
    contrast_info = traits.List(traits.List(File()))
    contrast_indices = traits.List(traits.List(traits.List(traits.Dict)))
    entities = traits.List(traits.List(traits.Dict()))
=======
    contrast_info = traits.List(File)
    entities = traits.List(traits.Dict())
    warnings = traits.List(File)
>>>>>>> 2de78464


class LoadBIDSModel(SimpleInterface):
    input_spec = LoadBIDSModelInputSpec
    output_spec = LoadBIDSModelOutputSpec

    def _run_interface(self, runtime):
        cwd = Path(runtime.cwd)
        include = self.inputs.include_pattern
        exclude = self.inputs.exclude_pattern
        if not isdefined(include):
            include = None
        if not isdefined(exclude):
            exclude = None

        paths = [(self.inputs.bids_dir, 'bids')]
        if isdefined(self.inputs.preproc_dir):
            paths.append((self.inputs.preproc_dir, ['bids', 'derivatives']))
        layout = gb.BIDSLayout(paths, include=include, exclude=exclude)

        selectors = self.inputs.selectors

        analysis = ba.Analysis(model=self.inputs.model, layout=layout)
        analysis.setup(drop_na=False, **selectors)
        self._load_level1(runtime, analysis)
        self._load_higher_level(runtime, analysis)

        # Debug - remove, eventually
        runtime.analysis = analysis

        return runtime

    def _load_level1(self, runtime, analysis):
        block = analysis.blocks[0]

        entities = []
        session_info = []
        contrast_indices = []
        contrast_info = []
        warnings = []
        for paradigm, _, ents in block.get_design_matrix(
                block.model['HRF_variables'], mode='sparse', force=True):
            info = {}

            space = analysis.layout.get_spaces(type='preproc',
                                               extensions=['.nii', '.nii.gz'])[0]
            preproc_files = analysis.layout.get(type='preproc',
                                                extensions=['.nii', '.nii.gz'],
                                                space=space,
                                                **ents)
            if len(preproc_files) != 1:
                raise ValueError('Too many BOLD files found')

            fname = preproc_files[0].filename

            # Required field in seconds
            TR = analysis.layout.get_metadata(fname, type='bold',
                                              full_search=True)['RepetitionTime']
            dense_vars = set(block.model['variables']) - set(block.model['HRF_variables'])

            _, confounds, _ = block.get_design_matrix(dense_vars,
                                                      mode='dense',
                                                      force=True,
                                                      sampling_rate=1/TR,
                                                      **ents)[0]

            ent_string = '_'.join('{}-{}'.format(key, val)
                                  for key, val in ents.items())

            events_file = cwd / '{}_events.h5'.format(ent_string)
            paradigm.to_hdf(events_file, key='events')

            imputed = []
            if confounds is not None:
                # Note that FMRIPREP includes CosineXX columns to accompany
                # t/aCompCor
                # We may want to add criteria to include HPF columns that are not
                # explicitly listed in the model
                names = [col for col in confounds.columns
                         if col.startswith('NonSteadyStateOutlier') or
                         col in block.model['variables']]
                confounds = confounds[names]

                # These confounds are defined pairwise with the current volume
                # and its predecessor, and thus may be undefined (have value
                # NaN) at the first volume.
                # In these cases, we impute the mean non-zero value, for the
                # expected NaN only.
                # Any other NaNs must be handled by an explicit transform in
                # the BIDS model.
                for imputable in ('FramewiseDisplacement',
                                  'stdDVARS', 'non-stdDVARS',
                                  'vx-wisestdDVARS'):
                    if imputable in confounds.columns:
                        vals = confounds[imputable].values
                        if not np.isnan(vals[0]):
                            continue

                        # Impute the mean non-zero, non-NaN value
                        confounds[imputable][0] = np.nanmean(vals[vals != 0])
                        imputed.append(imputable)

                if np.isnan(confounds.values).any():
                    iflogger.warning('Unexpected NaNs found in confounds; '
                                     'regression may fail.')

                confounds_file = cwd / '{}_confounds.h5'.format(ent_string)
                confounds.to_hdf(confounds_file, key='confounds')

            else:
                confounds_file = None

            info['events'] = str(events_file)
            info['confounds'] = str(confounds_file)
            info['repetition_time'] = TR

            # Transpose so each contrast gets a row of data instead of column
            contrasts, index, _ = block.get_contrasts(
                [contrast['name'] for contrast in block.contrasts],
                **ents)[0]

            contrasts = contrasts.T
            # Add test indicator column
            contrasts['type'] = [contrast['type']
                                 for contrast in block.contrasts]

            contrasts_file = os.path.join(runtime.cwd,
                                          '{}_contrasts.h5'.format(ent_string))
            contrasts.to_hdf(contrasts_file, key='contrasts')

            warning_file = cwd / '{}_warning.html'.format(ent_string)
            with warning_file.open('w') as fobj:
                if imputed:
                    fobj.write(IMPUTATION_SNIPPET.format(', '.join(imputed)))

            entities.append(ents)
            session_info.append(info)
<<<<<<< HEAD
            contrast_indices.append(index.to_dict('records'))
            contrast_info.append(contrasts_file)
=======
            contrast_info.append(str(contrasts_file))
            warnings.append(str(warning_file))
>>>>>>> 2de78464

        self._results['session_info'] = session_info
<<<<<<< HEAD
        self._results.setdefault('entities', []).append(entities)
        self._results.setdefault('contrast_indices', []).append(contrast_indices)
        self._results.setdefault('contrast_info', []).append(contrast_info)

    def _load_higher_level(self, runtime, analysis):
        for block in analysis.blocks[1:]:
            entities = []
            contrast_indices = []
            contrast_info = []
            for contrasts, index, ents in block.get_contrasts():
                if contrasts.empty:
                    continue

                # The contrast index is the name of the input contrasts,
                # which will very frequently be non-unique
                # Hence, add the contrast to the index (table of entities)
                # and switch to a matching numeric index
                index['contrast'] = contrasts.index
                contrasts.index = index.index

                contrast_type_map = defaultdict(lambda: 'T')
                contrast_type_map.update({contrast['name']: contrast['type']
                                          for contrast in block.contrasts})
                contrast_type_list = [contrast_type_map[contrast]
                                      for contrast in contrasts.columns]

                ent_string = '_'.join('{}-{}'.format(key, val)
                                      for key, val in ents.items())

                # Transpose so each contrast gets a row of data instead of column
                contrasts = contrasts.T
                # Add test indicator column
                contrasts['type'] = contrast_type_list

                contrasts_file = os.path.join(runtime.cwd, block.level,
                                              '{}_contrasts.h5'.format(ent_string))
                makedirs(os.path.dirname(contrasts_file), exist_ok=True)
                contrasts.to_hdf(contrasts_file, key='contrasts')

                entities.append(ents)
                contrast_indices.append(index.to_dict('records'))
                contrast_info.append(contrasts_file)

            self._results['entities'].append(entities)
            self._results['contrast_info'].append(contrast_info)
            self._results['contrast_indices'].append(contrast_indices)
=======
        self._results['contrast_info'] = contrast_info
        self._results['warnings'] = warnings
        return runtime
>>>>>>> 2de78464


class BIDSSelectInputSpec(BaseInterfaceInputSpec):
    bids_dir = Directory(exists=True,
                         mandatory=True,
                         desc='BIDS dataset root directories')
    preproc_dir = Directory(exists=True,
                            desc='Optional preprocessed files directory')
    entities = InputMultiPath(traits.Dict(), mandatory=True)
    selectors = traits.Dict(desc='Additional selectors to be applied',
                            usedefault=True)


class BIDSSelectOutputSpec(TraitedSpec):
    bold_files = OutputMultiPath(File)
    mask_files = OutputMultiPath(traits.Either(File, None))
    entities = OutputMultiPath(traits.Dict)


class BIDSSelect(SimpleInterface):
    input_spec = BIDSSelectInputSpec
    output_spec = BIDSSelectOutputSpec

    def _run_interface(self, runtime):
        paths = [(self.inputs.bids_dir, 'bids')]
        if isdefined(self.inputs.preproc_dir):
            paths.append((self.inputs.preproc_dir, ['bids', 'derivatives']))
        layout = gb.BIDSLayout(paths)

        bold_files = []
        mask_files = []
        entities = []
        for ents in self.inputs.entities:
            selectors = {**self.inputs.selectors, **ents}
            bold_file = layout.get(extensions=['.nii', '.nii.gz'], **selectors)

            if len(bold_file) == 0:
                raise FileNotFoundError(
                    "Could not find BOLD file in {} with entities {}"
                    "".format(self.inputs.bids_dir, selectors))
            elif len(bold_file) > 1:
                raise ValueError(
                    "Non-unique BOLD file in {} with entities {}.\n"
                    "Matches:\n\t{}"
                    "".format(self.inputs.bids_dir, selectors,
                              "\n\t".join(
                                  '{} ({})'.format(
                                      f.filename,
                                      layout.files[f.filename].entities)
                                  for f in bold_file)))

            # Select exactly matching mask file (may be over-cautious)
            bold_ents = layout.parse_file_entities(
                bold_file[0].filename)
            bold_ents['type'] = 'brainmask'
            mask_file = layout.get(extensions=['.nii', '.nii.gz'], **bold_ents)
            bold_ents.pop('type')

            bold_files.append(bold_file[0].filename)
            mask_files.append(mask_file[0].filename if mask_file else None)
            entities.append(bold_ents)

        self._results['bold_files'] = bold_files
        self._results['mask_files'] = mask_files
        self._results['entities'] = entities

        return runtime


def _copy_or_convert(in_file, out_file):
    in_ext = bids_split_filename(in_file)[2]
    out_ext = bids_split_filename(out_file)[2]

    # Copy if filename matches
    if in_ext == out_ext:
        copyfile(in_file, out_file, copy=True, use_hardlink=True)
        return

    # gzip/gunzip if it's easy
    if in_ext == out_ext + '.gz' or in_ext + '.gz' == out_ext:
        read_open = GzipFile if in_ext.endswith('.gz') else open
        write_open = GzipFile if out_ext.endswith('.gz') else open
        with read_open(in_file, mode='rb') as in_fobj:
            with write_open(out_file, mode='wb') as out_fobj:
                shutil.copyfileobj(in_fobj, out_fobj)
        return

    # Let nibabel take a shot
    try:
        nb.save(nb.load(in_file), out_file)
    except Exception:
        pass
    else:
        return

    raise RuntimeError("Cannot convert {} to {}".format(in_ext, out_ext))


class BIDSDataSinkInputSpec(BaseInterfaceInputSpec):
    base_directory = Directory(
        mandatory=True,
        desc='Path to BIDS (or derivatives) root directory')
    in_file = InputMultiPath(File(exists=True), mandatory=True)
    entities = InputMultiPath(traits.Dict, usedefault=True,
                              desc='Per-file entities to include in filename')
    fixed_entities = traits.Dict(usedefault=True,
                                 desc='Entities to include in all filenames')
    path_patterns = InputMultiPath(
        traits.Str, desc='BIDS path patterns describing format of file names')


class BIDSDataSinkOutputSpec(TraitedSpec):
    out_file = OutputMultiPath(File, desc='output file')


class BIDSDataSink(IOBase):
    input_spec = BIDSDataSinkInputSpec
    output_spec = BIDSDataSinkOutputSpec

    _always_run = True

    def _list_outputs(self):
        base_dir = self.inputs.base_directory

        os.makedirs(base_dir, exist_ok=True)

        layout = gb.BIDSLayout(base_dir)
        if self.inputs.path_patterns:
            layout.path_patterns[:0] = self.inputs.path_patterns

        out_files = []
        for entities, in_file in zip(self.inputs.entities,
                                     self.inputs.in_file):
            ents = {**self.inputs.fixed_entities}
            ents.update(entities)

            ents = {k: snake_to_camel(str(v)) for k, v in ents.items()}

            out_fname = os.path.join(
                base_dir, layout.build_path(ents))
            makedirs(os.path.dirname(out_fname), exist_ok=True)

            _copy_or_convert(in_file, out_fname)
            out_files.append(out_fname)

        return {'out_file': out_files}<|MERGE_RESOLUTION|>--- conflicted
+++ resolved
@@ -5,13 +5,10 @@
 import shutil
 import numpy as np
 import nibabel as nb
-<<<<<<< HEAD
 
 from collections import defaultdict
 
-=======
 from nipype import logging
->>>>>>> 2de78464
 from nipype.utils.filemanip import makedirs, copyfile
 from nipype.interfaces.base import (
     BaseInterfaceInputSpec, TraitedSpec, SimpleInterface,
@@ -122,9 +119,6 @@
         return runtime
 
 
-<<<<<<< HEAD
-class LoadBIDSModelInputSpec(BaseInterfaceInputSpec):
-=======
 IMPUTATION_SNIPPET = """
 <div class="warning">
     The following confounds had NaN values for the first volume: {}.
@@ -135,8 +129,7 @@
 """
 
 
-class LoadLevel1BIDSModelInputSpec(BaseInterfaceInputSpec):
->>>>>>> 2de78464
+class LoadBIDSModelInputSpec(BaseInterfaceInputSpec):
     bids_dir = Directory(exists=True,
                          mandatory=True,
                          desc='BIDS dataset root directory')
@@ -154,15 +147,10 @@
 
 class LoadBIDSModelOutputSpec(TraitedSpec):
     session_info = traits.List(traits.Dict())
-<<<<<<< HEAD
     contrast_info = traits.List(traits.List(File()))
     contrast_indices = traits.List(traits.List(traits.List(traits.Dict)))
     entities = traits.List(traits.List(traits.Dict()))
-=======
-    contrast_info = traits.List(File)
-    entities = traits.List(traits.Dict())
     warnings = traits.List(File)
->>>>>>> 2de78464
 
 
 class LoadBIDSModel(SimpleInterface):
@@ -300,16 +288,12 @@
 
             entities.append(ents)
             session_info.append(info)
-<<<<<<< HEAD
             contrast_indices.append(index.to_dict('records'))
-            contrast_info.append(contrasts_file)
-=======
             contrast_info.append(str(contrasts_file))
             warnings.append(str(warning_file))
->>>>>>> 2de78464
 
         self._results['session_info'] = session_info
-<<<<<<< HEAD
+        self._results['warnings'] = warnings
         self._results.setdefault('entities', []).append(entities)
         self._results.setdefault('contrast_indices', []).append(contrast_indices)
         self._results.setdefault('contrast_info', []).append(contrast_info)
@@ -356,11 +340,6 @@
             self._results['entities'].append(entities)
             self._results['contrast_info'].append(contrast_info)
             self._results['contrast_indices'].append(contrast_indices)
-=======
-        self._results['contrast_info'] = contrast_info
-        self._results['warnings'] = warnings
-        return runtime
->>>>>>> 2de78464
 
 
 class BIDSSelectInputSpec(BaseInterfaceInputSpec):
